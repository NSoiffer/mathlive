--- conflicted
+++ resolved
@@ -1,8 +1,4 @@
 /* eslint no-console:0 */
-<<<<<<< HEAD
-/*global MathLive */
-=======
->>>>>>> ad74264b
 define(['mathlive/core/mathAtom'], function() {
 
 function findEndOfMath(delimiter, text, startIndex) {
@@ -128,22 +124,13 @@
 }
 
 
-<<<<<<< HEAD
-function createAccessibleNode(latex) {
-    // Create a node for AT to speak, etc.
-=======
 function createAccessibleNode(latex, latexToMathML) {
     // Create a node for AT (Assistive Technology, e.g. screen reader) to speak, etc.
->>>>>>> ad74264b
     // This node has a style that makes it be invisible to display but is seen by AT
     const span = document.createElement('span');
     try {
         span.innerHTML = "<math xmlns='http://www.w3.org/1998/Math/MathML'>" +
-<<<<<<< HEAD
-                             MathLive.latexToMathML(latex) +
-=======
                             latexToMathML(latex) +
->>>>>>> ad74264b
                          "</math>";   
     } catch (e) {
         console.error( 'Could not convert\'' + latex + '\' to accessible format with ', e );
@@ -191,11 +178,7 @@
     }
 
     const fragment = document.createDocumentFragment();
-<<<<<<< HEAD
-    fragment.appendChild(createAccessibleNode(text));
-=======
     fragment.appendChild(createAccessibleNode(text, latexToMathML));
->>>>>>> ad74264b
     fragment.appendChild(markupNode);
     return fragment;    
 }
